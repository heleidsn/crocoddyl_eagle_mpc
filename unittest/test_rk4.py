--- conflicted
+++ resolved
@@ -1,13 +1,9 @@
 import numpy as np
-<<<<<<< HEAD
-from crocoddyl import ActionModelNumDiff, DifferentialActionModelLQR, IntegratedActionModelRK4, a2m, m2a
-=======
 from numpy.random import rand
 from crocoddyl import IntegratedActionModelRK4
 from crocoddyl import DifferentialActionModelLQR
 from crocoddyl import a2m, m2a
 from testutils import assertNumDiff
->>>>>>> 7e160284
 from numpy.linalg import norm
 from numpy.random import rand
 from testutils import df_dx
@@ -94,34 +90,6 @@
     return data.dki_dx[i][:, :nv] - dk_dq(i)
 
 
-<<<<<<< HEAD
-tolerance = 1e-4
-assert (np.isclose(data.Fu, dxn_du, atol=tolerance).all())
-
-for i in range(4):
-    assert (np.isclose(data.dki_du[i], dk_du(i), atol=tolerance).all())
-
-for i in range(4):
-    assert (np.isclose(data.dki_dx[i][:, :nv], dk_dq(i), atol=tolerance).all())
-    assert (np.isclose(data.dki_dx[i][:, nv:], dk_dv(i), atol=tolerance).all())
-
-for i in range(4):
-    assert (np.isclose(data.dy_dx[i][:, :nv], dy_dq(i), atol=tolerance).all())
-    assert (np.isclose(data.dy_dx[i][:, nv:], dy_dv(i), atol=tolerance).all())
-
-mnum.calcDiff(dnum, x, u)
-assert (norm(data.Fx - dnum.Fx) < 1e2 * mnum.disturbance)
-assert (norm(data.Fu - dnum.Fu) < 1e2 * mnum.disturbance)
-assert (norm(data.Lu - dnum.Lu) < np.sqrt(2 * mnum.disturbance))
-assert (norm(data.Lx - dnum.Lx) < np.sqrt(2 * mnum.disturbance))
-
-
-def get_attr_analytical(x, u, attr):
-    _u = m2a(u)
-    _x = m2a(x)
-    model.calcDiff(data, _x, _u)
-    return a2m(getattr(data, attr))  # .copy()
-=======
 
 assertNumDiff(data.Fu, dxn_du, 1e4*mnum.disturbance) # threshold was 1e-4, is now 2.11e-4 (see assertNumDiff.__doc__)
 for i in xrange(4):
@@ -140,7 +108,6 @@
 assertNumDiff(data.Fu, dnum.Fu, 1e2*mnum.disturbance) # threshold was 2.11e-6, is now 2.11e-6 (see assertNumDiff.__doc__)
 assertNumDiff(data.Lu, dnum.Lu, 1e4*mnum.disturbance) # threshold was 2.05e-4, is now 2.11e-4 (see assertNumDiff.__doc__)
 assertNumDiff(data.Lx, dnum.Lx, 1e4*mnum.disturbance) # threshold was 2.05e-4, is now 2.11e-4 (see assertNumDiff.__doc__)
->>>>>>> 7e160284
 
 
 eps = mnum.disturbance
@@ -150,13 +117,7 @@
 
 Luu0 = df_dx(lambda _u: get_attr_analytical(x, _u, "Lu"), a2m(u), h=eps)
 
-<<<<<<< HEAD
-assert (norm(Lxx0 - data.Lxx) < np.sqrt(mnum.disturbance))
-assert (norm(Lxu0 - data.Lxu) < np.sqrt(mnum.disturbance))
-assert (norm(Luu0 - data.Luu) < np.sqrt(mnum.disturbance))
-=======
 
 assertNumDiff(Lxx0, data.Lxx, 1e4*mnum.disturbance) # threshold was 1.45e-4, is now 2.11e-4 (see assertNumDiff.__doc__)
 assertNumDiff(Lxu0, data.Lxu, 1e4*mnum.disturbance) # threshold was 1.45e-4, is now 2.11e-4 (see assertNumDiff.__doc__)
-assertNumDiff(Luu0, data.Luu, 1e4*mnum.disturbance) # threshold was 1.45e-4, is now 2.11e-4 (see assertNumDiff.__doc__)
->>>>>>> 7e160284
+assertNumDiff(Luu0, data.Luu, 1e4*mnum.disturbance) # threshold was 1.45e-4, is now 2.11e-4 (see assertNumDiff.__doc__)