--- conflicted
+++ resolved
@@ -13,12 +13,11 @@
 # Many contact model
 # ----------------------------------------------------------------------------
 # -----------------------------------------------------------------------------
-from crocoddyl import (ActionModelNumDiff, ActuationModelFreeFloating, CallbackDDPLogger, CallbackDDPVerbose,
-                       ContactModel3D, ContactModel6D, ContactModelMultiple, CostModelControl, CostModelForce,
-                       CostModelForceLinearCone, CostModelFrameTranslation, CostModelState, CostModelSum,
-                       DifferentialActionModelFloatingInContact, DifferentialActionModelNumDiff,
-                       IntegratedActionModelEuler, ShootingProblem, SolverDDP, SolverKKT, StatePinocchio, a2m, absmax,
-                       loadTalosArm, m2a)
+from crocoddyl import (
+    ActionModelNumDiff, ActuationModelFreeFloating, CallbackDDPLogger, ContactModel3D, ContactModel6D,
+    ContactModelMultiple, CostModelControl, CostModelForce, CostModelForceLinearCone, CostModelFrameTranslation,
+    CostModelState, CostModelSum, DifferentialActionModelFloatingInContact, DifferentialActionModelNumDiff,
+    IntegratedActionModelEuler, ShootingProblem, SolverDDP, SolverKKT, StatePinocchio, a2m, absmax, loadTalosArm, m2a)
 from numpy.linalg import eig, norm, pinv
 from pinocchio.utils import rand, zero
 from testutils import df_dq, df_dx
@@ -292,11 +291,7 @@
 dnum = mnum.createData()
 
 # This trigger an error x[3:7] = [1,0,0,0]
-<<<<<<< HEAD
-x[3:7] = [0, 0, 0, 1]
-=======
-x[3:7] = [0,0,0,1] # TODO: remove this after adding assertion to include any case
->>>>>>> 0f50baa1
+x[3:7] = [0, 0, 0, 1]  # TODO: remove this after adding assertion to include any case
 
 model.calc(data, x, u)
 model.calcDiff(data, x, u)
@@ -333,14 +328,9 @@
 x0 = model.State.rand()
 xref = model.State.rand()
 xref[:7] = x0[:7]
-<<<<<<< HEAD
+xref[3:7] = [0, 0, 0, 1]  # TODO: remove this after adding assertion to include any case
 pinocchio.forwardKinematics(rmodel, rdata, a2m(xref))
 pinocchio.updateFramePlacements(rmodel, rdata)
-=======
-xref[3:7] = [0,0,0,1] # TODO: remove this after adding assertion to include any case
-pinocchio.forwardKinematics(rmodel,rdata,a2m(xref))
-pinocchio.updateFramePlacements(rmodel,rdata)
->>>>>>> 0f50baa1
 c1.ref[:] = m2a(rdata.oMf[c1.frame].translation.copy())
 
 problem = ShootingProblem(x0, [model], model)
@@ -348,25 +338,13 @@
 ddp = SolverDDP(problem)
 ddp.callback = [CallbackDDPLogger()]
 ddp.th_stop = 1e-18
-<<<<<<< HEAD
-xddp, uddp, doneddp = ddp.solve(maxiter=200)
-
-if not doneddp:
-    ddp.callback = [CallbackDDPVerbose()]
-    ddp.solve(maxiter=200)
+xddp, uddp, doneddp = ddp.solve(maxiter=400)
+
+# if not doneddp:
+#   ddp.solve(maxiter=200)
 assert (doneddp)
 assert (norm(ddp.datas()[-1].differential.costs['pos'].residuals) < 1e-3)
 assert (norm(m2a(ddp.datas()[-1].differential.costs['pos'].pinocchio.oMf[c1.frame].translation) - c1.ref) < 1e-3)
-=======
-xddp,uddp,doneddp = ddp.solve(maxiter=400)
-
-# if not doneddp:
-#   ddp.solve(maxiter=200)
-assert(doneddp)
-assert( norm(ddp.datas()[-1].differential.costs['pos'].residuals)<1e-3 )
-assert( norm(m2a(ddp.datas()[-1].differential.costs['pos'].pinocchio.oMf[c1.frame].translation)\
-             -c1.ref)<1e-3 )
->>>>>>> 0f50baa1
 
 u0 = np.zeros(model.nu)
 x1 = model.calc(data, problem.initialState, u0)[0]
