--- conflicted
+++ resolved
@@ -61,12 +61,8 @@
   terminalCostModel->addCost("gripperPose", goalTrackingCost, 1);
 
   // We define an actuation model
-<<<<<<< HEAD
-  boost::shared_ptr<crocoddyl::ActuationModelFull> actuation = boost::make_shared<crocoddyl::ActuationModelFull>(state) ;
-=======
   boost::shared_ptr<crocoddyl::ActuationModelFull> actuation =
       boost::make_shared<crocoddyl::ActuationModelFull>(state);
->>>>>>> f75bb8aa
 
   // Next, we need to create an action model for running and terminal knots. The
   // forward dynamics (computed using ABA) are implemented
