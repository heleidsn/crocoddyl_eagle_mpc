--- conflicted
+++ resolved
@@ -85,11 +85,6 @@
                                                              ":param u: time-discrete control input\n")
       .def<void (CostModelState::*)(const boost::shared_ptr<CostDataAbstract>&, const Eigen::VectorXd&)>(
           "calcDiff", &CostModelState::calcDiff_wrap, bp::args("self", "data", "x"))
-<<<<<<< HEAD
-=======
-      .add_property("xref", bp::make_function(&CostModelState::get_xref, bp::return_internal_reference<>()),
-                    "reference state")
->>>>>>> 2d2bdd2a
       .def("createData", &CostModelState::createData, bp::with_custodian_and_ward_postcall<0, 2>(),
            bp::args("self", "data"),
            "Create the state cost data.\n\n"
@@ -98,10 +93,10 @@
            ":param data: shared data\n"
            ":return cost data.")
       .add_property("reference",
-                    bp::make_function(&CostModelState::get_xref, bp::return_value_policy<bp::return_by_value>()),
+                    bp::make_function(&CostModelState::get_xref, bp::return_internal_reference<>()),
                     &CostModelState::set_reference<Eigen::VectorXd>, "reference state")
       .add_property("xref",
-                    bp::make_function(&CostModelState::get_xref, bp::return_value_policy<bp::return_by_value>()),
+                    bp::make_function(&CostModelState::get_xref, bp::return_internal_reference<>()),
                     "reference state");
 }
 
