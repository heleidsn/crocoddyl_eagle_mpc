///////////////////////////////////////////////////////////////////////////////
// BSD 3-Clause License
//
// Copyright (C) 2019-2021, LAAS-CNRS, University of Edinburgh, University of Oxford
// Copyright note valid unless otherwise stated in individual files.
// All rights reserved.
///////////////////////////////////////////////////////////////////////////////

#include <iostream>
#ifdef CROCODDYL_WITH_MULTITHREADING
#include <omp.h>
#endif  // CROCODDYL_WITH_MULTITHREADING

#include "crocoddyl/core/solvers/ddp.hpp"
#include "crocoddyl/core/utils/exception.hpp"
#include "crocoddyl/core/utils/stop-watch.hpp"

namespace crocoddyl {

SolverDDP::SolverDDP(boost::shared_ptr<ShootingProblem> problem)
    : SolverAbstract(problem),
      reg_incfactor_(10.),
      reg_decfactor_(10.),
      reg_min_(1e-9),
      reg_max_(1e9),
      cost_try_(0.),
      th_grad_(1e-12),
      th_gaptol_(1e-16),
      th_stepdec_(0.5),
      th_stepinc_(0.01),
      was_feasible_(false) {
  allocateData();

  const std::size_t n_alphas = 10;
  alphas_.resize(n_alphas);
  for (std::size_t n = 0; n < n_alphas; ++n) {
    alphas_[n] = 1. / pow(2., static_cast<double>(n));
  }
  if (th_stepinc_ < alphas_[n_alphas - 1]) {
    th_stepinc_ = alphas_[n_alphas - 1];
    std::cerr << "Warning: th_stepinc has higher value than lowest alpha value, set to "
              << std::to_string(alphas_[n_alphas - 1]) << std::endl;
  }
}

SolverDDP::~SolverDDP() {}

bool SolverDDP::solve(const std::vector<Eigen::VectorXd>& init_xs, const std::vector<Eigen::VectorXd>& init_us,
                      const std::size_t maxiter, const bool is_feasible, const double reginit) {
  xs_try_[0] = problem_->get_x0();  // it is needed in case that init_xs[0] is infeasible
  setCandidate(init_xs, init_us, is_feasible);

  if (std::isnan(reginit)) {
    xreg_ = reg_min_;
    ureg_ = reg_min_;
  } else {
    xreg_ = reginit;
    ureg_ = reginit;
  }
  was_feasible_ = false;

  bool recalcDiff = true;
  for (iter_ = 0; iter_ < maxiter; ++iter_) {
    while (true) {
      try {
        computeDirection(recalcDiff);
      } catch (std::exception& e) {
        recalcDiff = false;
        increaseRegularization();
        if (xreg_ == reg_max_) {
          return false;
        } else {
          continue;
        }
      }
      break;
    }
    expectedImprovement();

    // We need to recalculate the derivatives when the step length passes
    recalcDiff = false;
    for (std::vector<double>::const_iterator it = alphas_.begin(); it != alphas_.end(); ++it) {
      steplength_ = *it;

      try {
        dV_ = tryStep(steplength_);
      } catch (std::exception& e) {
        continue;
      }
      dVexp_ = steplength_ * (d_[0] + 0.5 * steplength_ * d_[1]);

      if (dVexp_ >= 0) {  // descend direction
        if (d_[0] < th_grad_ || !is_feasible_ || dV_ > th_acceptstep_ * dVexp_) {
          was_feasible_ = is_feasible_;
          setCandidate(xs_try_, us_try_, true);
          cost_ = cost_try_;
          recalcDiff = true;
          break;
        }
      }
    }

    if (steplength_ > th_stepdec_) {
      decreaseRegularization();
    }
    if (steplength_ <= th_stepinc_) {
      increaseRegularization();
      if (xreg_ == reg_max_) {
        return false;
      }
    }
    stoppingCriteria();

    const std::size_t n_callbacks = callbacks_.size();
    for (std::size_t c = 0; c < n_callbacks; ++c) {
      CallbackAbstract& callback = *callbacks_[c];
      callback(*this);
    }

    if (was_feasible_ && stop_ < th_stop_) {
      return true;
    }
  }
  return false;
}

void SolverDDP::computeDirection(const bool recalcDiff) {
  START_PROFILER("SolverDDP::computeDirection");
  if (recalcDiff) {
    calcDiff();
  }
  backwardPass();
  STOP_PROFILER("SolverDDP::computeDirection");
}

double SolverDDP::tryStep(const double steplength) {
  forwardPass(steplength);
  return cost_ - cost_try_;
}

double SolverDDP::stoppingCriteria() {
  stop_ = 0.;
  const std::size_t T = this->problem_->get_T();
  const std::vector<boost::shared_ptr<ActionModelAbstract> >& models = problem_->get_runningModels();

  for (std::size_t t = 0; t < T; ++t) {
    const std::size_t nu = models[t]->get_nu();
    if (nu != 0) {
      stop_ += Qu_[t].head(nu).squaredNorm();
    }
  }
  return stop_;
}

const Eigen::Vector2d& SolverDDP::expectedImprovement() {
  d_.fill(0);
  const std::size_t T = this->problem_->get_T();
  const std::vector<boost::shared_ptr<ActionModelAbstract> >& models = problem_->get_runningModels();
  for (std::size_t t = 0; t < T; ++t) {
    const std::size_t nu = models[t]->get_nu();
    if (nu != 0) {
      d_[0] += Qu_[t].head(nu).dot(k_[t].head(nu));
      d_[1] -= k_[t].head(nu).dot(Quuk_[t].head(nu));
    }
  }
  return d_;
}

double SolverDDP::calcDiff() {
  START_PROFILER("SolverDDP::calcDiff");
  if (iter_ == 0) problem_->calc(xs_, us_);
  cost_ = problem_->calcDiff(xs_, us_);

  if (!is_feasible_) {
    const Eigen::VectorXd& x0 = problem_->get_x0();
    problem_->get_runningModels()[0]->get_state()->diff(xs_[0], x0, fs_[0]);
    bool could_be_feasible = true;
    if (fs_[0].lpNorm<Eigen::Infinity>() >= th_gaptol_) {
      could_be_feasible = false;
    }
    const std::size_t T = problem_->get_T();
    const std::vector<boost::shared_ptr<ActionModelAbstract> >& models = problem_->get_runningModels();
    const std::vector<boost::shared_ptr<ActionDataAbstract> >& datas = problem_->get_runningDatas();
#ifdef CROCODDYL_WITH_MULTITHREADING
#pragma omp parallel for num_threads(problem_->get_nthreads())
#endif
    for (std::size_t t = 0; t < T; ++t) {
      const boost::shared_ptr<ActionModelAbstract>& model = models[t];
      const boost::shared_ptr<ActionDataAbstract>& d = datas[t];
      model->get_state()->diff(xs_[t + 1], d->xnext, fs_[t + 1]);
    }

    if (could_be_feasible) {
      for (std::size_t t = 0; t < T; ++t) {
        if (fs_[t + 1].lpNorm<Eigen::Infinity>() >= th_gaptol_) {
          could_be_feasible = false;
          break;
        }
      }
    }
    is_feasible_ = could_be_feasible;

  } else if (!was_feasible_) {  // closing the gaps
    for (std::vector<Eigen::VectorXd>::iterator it = fs_.begin(); it != fs_.end(); ++it) {
      it->setZero();
    }
  }
  STOP_PROFILER("SolverDDP::calcDiff");
  return cost_;
}

void SolverDDP::backwardPass() {
  START_PROFILER("SolverDDP::backwardPass");
  const boost::shared_ptr<ActionDataAbstract>& d_T = problem_->get_terminalData();
  Vxx_.back() = d_T->Lxx;
  Vx_.back() = d_T->Lx;

  if (!std::isnan(xreg_)) {
    Vxx_.back().diagonal().array() += xreg_;
  }

  if (!is_feasible_) {
    Vx_.back().noalias() += Vxx_.back() * fs_.back();
  }
  const std::vector<boost::shared_ptr<ActionModelAbstract> >& models = problem_->get_runningModels();
  const std::vector<boost::shared_ptr<ActionDataAbstract> >& datas = problem_->get_runningDatas();
  for (int t = static_cast<int>(problem_->get_T()) - 1; t >= 0; --t) {
    const boost::shared_ptr<ActionModelAbstract>& m = models[t];
    const boost::shared_ptr<ActionDataAbstract>& d = datas[t];
    const Eigen::MatrixXd& Vxx_p = Vxx_[t + 1];
    const Eigen::VectorXd& Vx_p = Vx_[t + 1];
    const std::size_t nu = m->get_nu();

    Qxx_[t] = d->Lxx;
    Qx_[t] = d->Lx;
    START_PROFILER("SolverDDP::Qxx");
    FxTVxx_p_.noalias() = d->Fx.transpose() * Vxx_p;
    Qxx_[t].noalias() += FxTVxx_p_ * d->Fx;
    STOP_PROFILER("SolverDDP::Qxx");
    Qx_[t].noalias() += d->Fx.transpose() * Vx_p;
    if (nu != 0) {
      Qxu_[t].leftCols(nu) = d->Lxu;
      Quu_[t].topLeftCorner(nu, nu) = d->Luu;
      Qu_[t].head(nu) = d->Lu;
      START_PROFILER("SolverDDP::Qxu");
      Qxu_[t].leftCols(nu).noalias() += FxTVxx_p_ * d->Fu;
      STOP_PROFILER("SolverDDP::Qxu");
      START_PROFILER("SolverDDP::Quu");
      FuTVxx_p_[t].topRows(nu).noalias() = d->Fu.transpose() * Vxx_p;
      Quu_[t].topLeftCorner(nu, nu).noalias() += FuTVxx_p_[t].topRows(nu) * d->Fu;
      STOP_PROFILER("SolverDDP::Quu");
      Qu_[t].head(nu).noalias() += d->Fu.transpose() * Vx_p;

      if (!std::isnan(ureg_)) {
        Quu_[t].diagonal().head(nu).array() += ureg_;
      }
    }

    computeGains(t);

    Vx_[t] = Qx_[t];
    Vxx_[t] = Qxx_[t];
    if (nu != 0) {
      if (std::isnan(ureg_)) {
        Vx_[t].noalias() -= K_[t].topRows(nu).transpose() * Qu_[t].head(nu);
      } else {
        Quuk_[t].head(nu).noalias() = Quu_[t].topLeftCorner(nu, nu) * k_[t].head(nu);
        Vx_[t].noalias() += K_[t].topRows(nu).transpose() * Quuk_[t].head(nu);
        Vx_[t].noalias() -= 2 * (K_[t].topRows(nu).transpose() * Qu_[t].head(nu));
      }
      START_PROFILER("SolverDDP::Vxx");
      Vxx_[t].noalias() -= Qxu_[t].leftCols(nu) * K_[t].topRows(nu);
      STOP_PROFILER("SolverDDP::Vxx");
    }
    Vxx_tmp_ = 0.5 * (Vxx_[t] + Vxx_[t].transpose());
    Vxx_[t] = Vxx_tmp_;

    if (!std::isnan(xreg_)) {
      Vxx_[t].diagonal().array() += xreg_;
    }

    // Compute and store the Vx gradient at end of the interval (rollout state)
    if (!is_feasible_) {
      Vx_[t].noalias() += Vxx_[t] * fs_[t];
    }

    if (raiseIfNaN(Vx_[t].lpNorm<Eigen::Infinity>())) {
      throw_pretty("backward_error");
    }
    if (raiseIfNaN(Vxx_[t].lpNorm<Eigen::Infinity>())) {
      throw_pretty("backward_error");
    }
  }
  STOP_PROFILER("SolverDDP::backwardPass");
}

void SolverDDP::forwardPass(const double steplength) {
  START_PROFILER("SolverDDP::forwardPass");
  if (steplength > 1. || steplength < 0.) {
    throw_pretty("Invalid argument: "
                 << "invalid step length, value is between 0. to 1.");
  }
  cost_try_ = 0.;
  const std::size_t T = problem_->get_T();
  const std::vector<boost::shared_ptr<ActionModelAbstract> >& models = problem_->get_runningModels();
  const std::vector<boost::shared_ptr<ActionDataAbstract> >& datas = problem_->get_runningDatas();
  for (std::size_t t = 0; t < T; ++t) {
    const boost::shared_ptr<ActionModelAbstract>& m = models[t];
    const boost::shared_ptr<ActionDataAbstract>& d = datas[t];

    m->get_state()->diff(xs_[t], xs_try_[t], dx_[t]);
    if (m->get_nu() != 0) {
      const std::size_t nu = m->get_nu();

      us_try_[t].head(nu).noalias() = us_[t].head(nu);
      us_try_[t].head(nu).noalias() -= k_[t].head(nu) * steplength;
      us_try_[t].head(nu).noalias() -= K_[t].topRows(nu) * dx_[t];
      m->calc(d, xs_try_[t], us_try_[t].head(nu));
    } else {
      m->calc(d, xs_try_[t]);
    }
    xs_try_[t + 1] = d->xnext;
    cost_try_ += d->cost;

    if (raiseIfNaN(cost_try_)) {
      throw_pretty("forward_error");
    }
    if (raiseIfNaN(xs_try_[t + 1].lpNorm<Eigen::Infinity>())) {
      throw_pretty("forward_error");
    }
  }

  const boost::shared_ptr<ActionModelAbstract>& m = problem_->get_terminalModel();
  const boost::shared_ptr<ActionDataAbstract>& d = problem_->get_terminalData();
  m->calc(d, xs_try_.back());
  cost_try_ += d->cost;

  if (raiseIfNaN(cost_try_)) {
    throw_pretty("forward_error");
  }
  STOP_PROFILER("SolverDDP::forwardPass");
}

void SolverDDP::computeGains(const std::size_t t) {
  START_PROFILER("SolverDDP::computeGains");
  const std::size_t nu = problem_->get_runningModels()[t]->get_nu();
  if (nu > 0) {
    START_PROFILER("SolverDDP::Quu_inv");
    Quu_llt_[t].compute(Quu_[t].topLeftCorner(nu, nu));
    STOP_PROFILER("SolverDDP::Quu_inv");
    const Eigen::ComputationInfo& info = Quu_llt_[t].info();
    if (info != Eigen::Success) {
      throw_pretty("backward_error");
    }
    K_[t].topRows(nu) = Qxu_[t].leftCols(nu).transpose();

<<<<<<< HEAD
    Eigen::Block<Eigen::MatrixXd> K = K_[t].topRows(nu);
    START_PROFILER("SolverDDP::Quu_inv_Qux");
=======
    Eigen::Block<MatrixXdRowMajor, Eigen::Dynamic, Eigen::internal::traits<MatrixXdRowMajor>::ColsAtCompileTime, true>
        K = K_[t].topRows(nu);
>>>>>>> ffa980c0
    Quu_llt_[t].solveInPlace(K);
    STOP_PROFILER("SolverDDP::Quu_inv_Qux");
    k_[t].head(nu) = Qu_[t].head(nu);
    Eigen::VectorBlock<Eigen::VectorXd, Eigen::Dynamic> k = k_[t].head(nu);
    Quu_llt_[t].solveInPlace(k);
  }
  STOP_PROFILER("SolverDDP::computeGains");
}

void SolverDDP::increaseRegularization() {
  xreg_ *= reg_incfactor_;
  if (xreg_ > reg_max_) {
    xreg_ = reg_max_;
  }
  ureg_ = xreg_;
}

void SolverDDP::decreaseRegularization() {
  xreg_ /= reg_decfactor_;
  if (xreg_ < reg_min_) {
    xreg_ = reg_min_;
  }
  ureg_ = xreg_;
}

void SolverDDP::allocateData() {
  const std::size_t T = problem_->get_T();
  Vxx_.resize(T + 1);
  Vx_.resize(T + 1);
  Qxx_.resize(T);
  Qxu_.resize(T);
  Quu_.resize(T);
  Qx_.resize(T);
  Qu_.resize(T);
  K_.resize(T);
  k_.resize(T);
  fs_.resize(T + 1);

  xs_try_.resize(T + 1);
  us_try_.resize(T);
  dx_.resize(T);

  FuTVxx_p_.resize(T);
  Quu_llt_.resize(T);
  Quuk_.resize(T);

  const std::size_t ndx = problem_->get_ndx();
  const std::size_t nu = problem_->get_nu_max();
  const std::vector<boost::shared_ptr<ActionModelAbstract> >& models = problem_->get_runningModels();
  for (std::size_t t = 0; t < T; ++t) {
    const boost::shared_ptr<ActionModelAbstract>& model = models[t];
    Vxx_[t] = Eigen::MatrixXd::Zero(ndx, ndx);
    Vx_[t] = Eigen::VectorXd::Zero(ndx);
    Qxx_[t] = Eigen::MatrixXd::Zero(ndx, ndx);
    Qxu_[t] = Eigen::MatrixXd::Zero(ndx, nu);
    Quu_[t] = Eigen::MatrixXd::Zero(nu, nu);
    Qx_[t] = Eigen::VectorXd::Zero(ndx);
    Qu_[t] = Eigen::VectorXd::Zero(nu);
    K_[t] = MatrixXdRowMajor::Zero(nu, ndx);
    k_[t] = Eigen::VectorXd::Zero(nu);
    fs_[t] = Eigen::VectorXd::Zero(ndx);

    if (t == 0) {
      xs_try_[t] = problem_->get_x0();
    } else {
      xs_try_[t] = model->get_state()->zero();
    }
    us_try_[t] = Eigen::VectorXd::Zero(nu);
    dx_[t] = Eigen::VectorXd::Zero(ndx);

    FuTVxx_p_[t] = MatrixXdRowMajor::Zero(nu, ndx);
    Quu_llt_[t] = Eigen::LLT<Eigen::MatrixXd>(model->get_nu());
    Quuk_[t] = Eigen::VectorXd(nu);
  }
  Vxx_.back() = Eigen::MatrixXd::Zero(ndx, ndx);
  Vxx_tmp_ = Eigen::MatrixXd::Zero(ndx, ndx);
  Vx_.back() = Eigen::VectorXd::Zero(ndx);
  xs_try_.back() = problem_->get_terminalModel()->get_state()->zero();
  fs_.back() = Eigen::VectorXd::Zero(ndx);

  FxTVxx_p_ = MatrixXdRowMajor::Zero(ndx, ndx);
  fTVxx_p_ = Eigen::VectorXd::Zero(ndx);
}

double SolverDDP::get_reg_incfactor() const { return reg_incfactor_; }

double SolverDDP::get_reg_decfactor() const { return reg_decfactor_; }

double SolverDDP::get_regfactor() const { return reg_incfactor_; }

double SolverDDP::get_reg_min() const { return reg_min_; }

double SolverDDP::get_regmin() const { return reg_min_; }

double SolverDDP::get_reg_max() const { return reg_max_; }

double SolverDDP::get_regmax() const { return reg_max_; }

const std::vector<double>& SolverDDP::get_alphas() const { return alphas_; }

double SolverDDP::get_th_stepdec() const { return th_stepdec_; }

double SolverDDP::get_th_stepinc() const { return th_stepinc_; }

double SolverDDP::get_th_grad() const { return th_grad_; }

double SolverDDP::get_th_gaptol() const { return th_gaptol_; }

const std::vector<Eigen::MatrixXd>& SolverDDP::get_Vxx() const { return Vxx_; }

const std::vector<Eigen::VectorXd>& SolverDDP::get_Vx() const { return Vx_; }

const std::vector<Eigen::MatrixXd>& SolverDDP::get_Qxx() const { return Qxx_; }

const std::vector<Eigen::MatrixXd>& SolverDDP::get_Qxu() const { return Qxu_; }

const std::vector<Eigen::MatrixXd>& SolverDDP::get_Quu() const { return Quu_; }

const std::vector<Eigen::VectorXd>& SolverDDP::get_Qx() const { return Qx_; }

const std::vector<Eigen::VectorXd>& SolverDDP::get_Qu() const { return Qu_; }

const std::vector<typename MathBaseTpl<double>::MatrixXsRowMajor>& SolverDDP::get_K() const { return K_; }

const std::vector<Eigen::VectorXd>& SolverDDP::get_k() const { return k_; }

const std::vector<Eigen::VectorXd>& SolverDDP::get_fs() const { return fs_; }

void SolverDDP::set_reg_incfactor(const double regfactor) {
  if (regfactor <= 1.) {
    throw_pretty("Invalid argument: "
                 << "reg_incfactor value is higher than 1.");
  }
  reg_incfactor_ = regfactor;
}

void SolverDDP::set_reg_decfactor(const double regfactor) {
  if (regfactor <= 1.) {
    throw_pretty("Invalid argument: "
                 << "reg_decfactor value is higher than 1.");
  }
  reg_decfactor_ = regfactor;
}

void SolverDDP::set_regfactor(const double regfactor) {
  if (regfactor <= 1.) {
    throw_pretty("Invalid argument: "
                 << "regfactor value is higher than 1.");
  }
  set_reg_incfactor(regfactor);
  set_reg_decfactor(regfactor);
}

void SolverDDP::set_reg_min(const double regmin) {
  if (0. > regmin) {
    throw_pretty("Invalid argument: "
                 << "regmin value has to be positive.");
  }
  reg_min_ = regmin;
}

void SolverDDP::set_regmin(const double regmin) {
  if (0. > regmin) {
    throw_pretty("Invalid argument: "
                 << "regmin value has to be positive.");
  }
  reg_min_ = regmin;
}

void SolverDDP::set_reg_max(const double regmax) {
  if (0. > regmax) {
    throw_pretty("Invalid argument: "
                 << "regmax value has to be positive.");
  }
  reg_max_ = regmax;
}

void SolverDDP::set_regmax(const double regmax) {
  if (0. > regmax) {
    throw_pretty("Invalid argument: "
                 << "regmax value has to be positive.");
  }
  reg_max_ = regmax;
}

void SolverDDP::set_alphas(const std::vector<double>& alphas) {
  double prev_alpha = alphas[0];
  if (prev_alpha != 1.) {
    std::cerr << "Warning: alpha[0] should be 1" << std::endl;
  }
  for (std::size_t i = 1; i < alphas.size(); ++i) {
    double alpha = alphas[i];
    if (0. >= alpha) {
      throw_pretty("Invalid argument: "
                   << "alpha values has to be positive.");
    }
    if (alpha >= prev_alpha) {
      throw_pretty("Invalid argument: "
                   << "alpha values are monotonously decreasing.");
    }
    prev_alpha = alpha;
  }
  alphas_ = alphas;
}

void SolverDDP::set_th_stepdec(const double th_stepdec) {
  if (0. >= th_stepdec || th_stepdec > 1.) {
    throw_pretty("Invalid argument: "
                 << "th_stepdec value should between 0 and 1.");
  }
  th_stepdec_ = th_stepdec;
}

void SolverDDP::set_th_stepinc(const double th_stepinc) {
  if (0. >= th_stepinc || th_stepinc > 1.) {
    throw_pretty("Invalid argument: "
                 << "th_stepinc value should between 0 and 1.");
  }
  th_stepinc_ = th_stepinc;
}

void SolverDDP::set_th_grad(const double th_grad) {
  if (0. > th_grad) {
    throw_pretty("Invalid argument: "
                 << "th_grad value has to be positive.");
  }
  th_grad_ = th_grad;
}

void SolverDDP::set_th_gaptol(const double th_gaptol) {
  if (0. > th_gaptol) {
    throw_pretty("Invalid argument: "
                 << "th_gaptol value has to be positive.");
  }
  th_gaptol_ = th_gaptol;
}

}  // namespace crocoddyl<|MERGE_RESOLUTION|>--- conflicted
+++ resolved
@@ -354,13 +354,9 @@
     }
     K_[t].topRows(nu) = Qxu_[t].leftCols(nu).transpose();
 
-<<<<<<< HEAD
-    Eigen::Block<Eigen::MatrixXd> K = K_[t].topRows(nu);
-    START_PROFILER("SolverDDP::Quu_inv_Qux");
-=======
     Eigen::Block<MatrixXdRowMajor, Eigen::Dynamic, Eigen::internal::traits<MatrixXdRowMajor>::ColsAtCompileTime, true>
         K = K_[t].topRows(nu);
->>>>>>> ffa980c0
+    START_PROFILER("SolverDDP::Quu_inv_Qux");
     Quu_llt_[t].solveInPlace(K);
     STOP_PROFILER("SolverDDP::Quu_inv_Qux");
     k_[t].head(nu) = Qu_[t].head(nu);
