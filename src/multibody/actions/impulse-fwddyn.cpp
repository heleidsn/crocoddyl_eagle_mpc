///////////////////////////////////////////////////////////////////////////////
// BSD 3-Clause License
//
// Copyright (C) 2018-2020, LAAS-CNRS, University of Edinburgh
// Copyright note valid unless otherwise stated in individual files.
// All rights reserved.
///////////////////////////////////////////////////////////////////////////////

#include "crocoddyl/core/utils/exception.hpp"
#include "crocoddyl/multibody/actions/impulse-fwddyn.hpp"
#include <pinocchio/algorithm/compute-all-terms.hpp>
#include <pinocchio/algorithm/frames.hpp>
#include <pinocchio/algorithm/contact-dynamics.hpp>
#include <pinocchio/algorithm/rnea-derivatives.hpp>
#include <pinocchio/algorithm/kinematics-derivatives.hpp>

namespace crocoddyl {

ActionModelImpulseFwdDynamics::ActionModelImpulseFwdDynamics(boost::shared_ptr<StateMultibody> state,
                                                             boost::shared_ptr<ImpulseModelMultiple> impulses,
                                                             boost::shared_ptr<CostModelSum> costs,
                                                             const double& r_coeff, const double& JMinvJt_damping,
                                                             const bool& enable_force)
    : ActionModelAbstract(state, 0, costs->get_nr()),
      impulses_(impulses),
      costs_(costs),
      pinocchio_(state->get_pinocchio()),
      with_armature_(true),
      armature_(Eigen::VectorXd::Zero(state->get_nv())),
      r_coeff_(r_coeff),
      JMinvJt_damping_(JMinvJt_damping),
      enable_force_(enable_force),
      gravity_(state->get_pinocchio().gravity) {
  if (r_coeff_ < 0.) {
    r_coeff_ = 0.;
    throw_pretty("Invalid argument: "
                 << "The restitution coefficient has to be positive, set to 0");
  }
  if (JMinvJt_damping_ < 0.) {
    JMinvJt_damping_ = 0.;
    throw_pretty("Invalid argument: "
                 << "The damping factor has to be positive, set to 0");
  }
}

ActionModelImpulseFwdDynamics::~ActionModelImpulseFwdDynamics() {}

void ActionModelImpulseFwdDynamics::calc(const boost::shared_ptr<ActionDataAbstract>& data,
                                         const Eigen::Ref<const Eigen::VectorXd>& x,
                                         const Eigen::Ref<const Eigen::VectorXd>& u) {
  if (static_cast<std::size_t>(x.size()) != state_->get_nx()) {
    throw_pretty("Invalid argument: "
                 << "x has wrong dimension (it should be " + std::to_string(state_->get_nx()) + ")");
  }

  const std::size_t& nq = state_->get_nq();
  const std::size_t& nv = state_->get_nv();
  ActionDataImpulseFwdDynamics* d = static_cast<ActionDataImpulseFwdDynamics*>(data.get());
  const Eigen::VectorBlock<const Eigen::Ref<const Eigen::VectorXd>, Eigen::Dynamic> q = x.head(nq);
  const Eigen::VectorBlock<const Eigen::Ref<const Eigen::VectorXd>, Eigen::Dynamic> v = x.tail(nv);

  // Computing the forward dynamics with the holonomic constraints defined by the contact model
  pinocchio::computeAllTerms(pinocchio_, d->pinocchio, q, v);
  pinocchio::updateFramePlacements(pinocchio_, d->pinocchio);

  if (!with_armature_) {
    d->pinocchio.M.diagonal() += armature_;
  }
  impulses_->calc(d->multibody.impulses, x);

#ifndef NDEBUG
  Eigen::FullPivLU<Eigen::MatrixXd> Jc_lu(d->multibody.impulses->Jc);

<<<<<<< HEAD
  if (Jc_lu.rank() < d->impulses->Jc.rows()) {
    assert_pretty(JMinvJt_damping_ > 0., "It is needed a damping factor since the contact Jacobian is not full-rank");
=======
  if (Jc_lu.rank() < d->multibody.impulses->Jc.rows()) {
    assert(JMinvJt_damping_ > 0. && "It is needed a damping factor since the contact Jacobian is not full-rank");
>>>>>>> 298faba2
  }
#endif

  pinocchio::impulseDynamics(pinocchio_, d->pinocchio, v, d->multibody.impulses->Jc, r_coeff_, JMinvJt_damping_);
  d->xnext.head(nq) = q;
  d->xnext.tail(nv) = d->pinocchio.dq_after;
  impulses_->updateVelocity(d->multibody.impulses, d->pinocchio.dq_after);
  impulses_->updateForce(d->multibody.impulses, d->pinocchio.impulse_c);

  // Computing the cost value and residuals
  costs_->calc(d->costs, x, u);
  d->cost = d->costs->cost;
}

void ActionModelImpulseFwdDynamics::calcDiff(const boost::shared_ptr<ActionDataAbstract>& data,
                                             const Eigen::Ref<const Eigen::VectorXd>& x,
                                             const Eigen::Ref<const Eigen::VectorXd>& u, const bool& recalc) {
  if (static_cast<std::size_t>(x.size()) != state_->get_nx()) {
    throw_pretty("Invalid argument: "
                 << "x has wrong dimension (it should be " + std::to_string(state_->get_nx()) + ")");
  }

  const std::size_t& nv = state_->get_nv();
  const std::size_t& ni = impulses_->get_ni();
  const Eigen::VectorBlock<const Eigen::Ref<const Eigen::VectorXd>, Eigen::Dynamic> q = x.head(state_->get_nq());
  const Eigen::VectorBlock<const Eigen::Ref<const Eigen::VectorXd>, Eigen::Dynamic> v = x.tail(nv);

  ActionDataImpulseFwdDynamics* d = static_cast<ActionDataImpulseFwdDynamics*>(data.get());
  if (recalc) {
    calc(data, x, u);
  }

  // Computing the dynamics derivatives
  pinocchio_.gravity.setZero();
  pinocchio::computeRNEADerivatives(pinocchio_, d->pinocchio, q, d->vnone, d->pinocchio.dq_after - v,
                                    d->multibody.impulses->fext);
  pinocchio_.gravity = gravity_;
  pinocchio::getKKTContactDynamicMatrixInverse(pinocchio_, d->pinocchio, d->multibody.impulses->Jc, d->Kinv);

  pinocchio::computeForwardKinematicsDerivatives(pinocchio_, d->pinocchio, q, d->pinocchio.dq_after, d->vnone);
  impulses_->calcDiff(d->multibody.impulses, x, false);

  Eigen::Block<Eigen::MatrixXd> a_partial_dtau = d->Kinv.topLeftCorner(nv, nv);
  Eigen::Block<Eigen::MatrixXd> a_partial_da = d->Kinv.topRightCorner(nv, ni);
  Eigen::Block<Eigen::MatrixXd> f_partial_dtau = d->Kinv.bottomLeftCorner(ni, nv);
  Eigen::Block<Eigen::MatrixXd> f_partial_da = d->Kinv.bottomRightCorner(ni, ni);

  d->Fx.topLeftCorner(nv, nv).setIdentity();
  d->Fx.topRightCorner(nv, nv).setZero();
  d->Fx.bottomLeftCorner(nv, nv).noalias() = -a_partial_dtau * d->pinocchio.dtau_dq;
  d->Fx.bottomLeftCorner(nv, nv).noalias() -= a_partial_da * d->multibody.impulses->dv0_dq;
  d->Fx.bottomRightCorner(nv, nv).noalias() = a_partial_dtau * d->pinocchio.M.selfadjointView<Eigen::Upper>();

  // Computing the cost derivatives
  if (enable_force_) {
    d->df_dq.noalias() = f_partial_dtau * d->pinocchio.dtau_dq;
    d->df_dq.noalias() += f_partial_da * d->multibody.impulses->dv0_dq;
    impulses_->updateVelocityDiff(d->multibody.impulses, d->Fx.bottomRows(nv));
    impulses_->updateForceDiff(d->multibody.impulses, d->df_dq);
  }
  costs_->calcDiff(d->costs, x, u, false);
}

boost::shared_ptr<ActionDataAbstract> ActionModelImpulseFwdDynamics::createData() {
  return boost::make_shared<ActionDataImpulseFwdDynamics>(this);
}

pinocchio::Model& ActionModelImpulseFwdDynamics::get_pinocchio() const { return pinocchio_; }

const boost::shared_ptr<ImpulseModelMultiple>& ActionModelImpulseFwdDynamics::get_impulses() const {
  return impulses_;
}

const boost::shared_ptr<CostModelSum>& ActionModelImpulseFwdDynamics::get_costs() const { return costs_; }

const Eigen::VectorXd& ActionModelImpulseFwdDynamics::get_armature() const { return armature_; }

const double& ActionModelImpulseFwdDynamics::get_restitution_coefficient() const { return r_coeff_; }

const double& ActionModelImpulseFwdDynamics::get_damping_factor() const { return JMinvJt_damping_; }

void ActionModelImpulseFwdDynamics::set_armature(const Eigen::VectorXd& armature) {
  if (static_cast<std::size_t>(armature.size()) != state_->get_nv()) {
    throw_pretty("Invalid argument: "
                 << "The armature dimension is wrong (it should be " + std::to_string(state_->get_nv()) + ")");
  }
  armature_ = armature;
  with_armature_ = false;
}

void ActionModelImpulseFwdDynamics::set_restitution_coefficient(const double& r_coeff) {
  if (r_coeff < 0.) {
    throw_pretty("Invalid argument: "
                 << "The restitution coefficient has to be positive");
  }
  r_coeff_ = r_coeff;
}

void ActionModelImpulseFwdDynamics::set_damping_factor(const double& damping) {
  if (damping < 0.) {
    throw_pretty("Invalid argument: "
                 << "The damping factor has to be positive");
  }
  JMinvJt_damping_ = damping;
}

}  // namespace crocoddyl<|MERGE_RESOLUTION|>--- conflicted
+++ resolved
@@ -71,13 +71,8 @@
 #ifndef NDEBUG
   Eigen::FullPivLU<Eigen::MatrixXd> Jc_lu(d->multibody.impulses->Jc);
 
-<<<<<<< HEAD
-  if (Jc_lu.rank() < d->impulses->Jc.rows()) {
+  if (Jc_lu.rank() < d->multibody.impulses->Jc.rows()) {
     assert_pretty(JMinvJt_damping_ > 0., "It is needed a damping factor since the contact Jacobian is not full-rank");
-=======
-  if (Jc_lu.rank() < d->multibody.impulses->Jc.rows()) {
-    assert(JMinvJt_damping_ > 0. && "It is needed a damping factor since the contact Jacobian is not full-rank");
->>>>>>> 298faba2
   }
 #endif
 
