///////////////////////////////////////////////////////////////////////////////
// BSD 3-Clause License
//
// Copyright (C) 2018-2020, LAAS-CNRS, University of Edinburgh
// Copyright note valid unless otherwise stated in individual files.
// All rights reserved.
///////////////////////////////////////////////////////////////////////////////

#include "crocoddyl/multibody/actions/free-fwddyn.hpp"
#include <pinocchio/algorithm/aba.hpp>
#include <pinocchio/algorithm/aba-derivatives.hpp>
#include <pinocchio/algorithm/rnea-derivatives.hpp>
#include <pinocchio/algorithm/compute-all-terms.hpp>
#include <pinocchio/algorithm/kinematics.hpp>
#include <pinocchio/algorithm/jacobian.hpp>
#include <pinocchio/algorithm/frames.hpp>
#include <pinocchio/algorithm/cholesky.hpp>

namespace crocoddyl {

<<<<<<< HEAD
DifferentialActionModelFreeFwdDynamics::DifferentialActionModelFreeFwdDynamics(boost::shared_ptr<StateMultibody> state, 
                                                                               boost::shared_ptr<ActuationModelAbstract> actuation,                                                                              
                                                                               boost::shared_ptr<CostModelSum> costs)
=======
DifferentialActionModelFreeFwdDynamics::DifferentialActionModelFreeFwdDynamics(
    boost::shared_ptr<StateMultibody> state, boost::shared_ptr<ActuationModelAbstract> actuation,
    boost::shared_ptr<CostModelSum> costs)
>>>>>>> f75bb8aa
    : DifferentialActionModelAbstract(state, actuation->get_nu(), costs->get_nr()),
      actuation_(actuation),
      costs_(costs),
      pinocchio_(state->get_pinocchio()),
      with_armature_(true),
      armature_(Eigen::VectorXd::Zero(state->get_nv())) {
  assert(costs_->get_nu() == nu_ && "Costs doesn't have the same control dimension");
}

DifferentialActionModelFreeFwdDynamics::~DifferentialActionModelFreeFwdDynamics() {}

void DifferentialActionModelFreeFwdDynamics::calc(const boost::shared_ptr<DifferentialActionDataAbstract>& data,
                                                  const Eigen::Ref<const Eigen::VectorXd>& x,
                                                  const Eigen::Ref<const Eigen::VectorXd>& u) {
  assert(static_cast<std::size_t>(x.size()) == state_->get_nx() && "x has wrong dimension");
  assert(static_cast<std::size_t>(u.size()) == nu_ && "u has wrong dimension");

  DifferentialActionDataFreeFwdDynamics* d = static_cast<DifferentialActionDataFreeFwdDynamics*>(data.get());
  const Eigen::VectorBlock<const Eigen::Ref<const Eigen::VectorXd>, Eigen::Dynamic> q = x.head(state_->get_nq());
  const Eigen::VectorBlock<const Eigen::Ref<const Eigen::VectorXd>, Eigen::Dynamic> v = x.tail(state_->get_nv());

  actuation_->calc(d->actuation, x, u);

  // Computing the dynamics using ABA or manually for armature case
  if (with_armature_) {
    d->xout = pinocchio::aba(pinocchio_, d->pinocchio, q, v, d->actuation->tau);
  } else {
    pinocchio::computeAllTerms(pinocchio_, d->pinocchio, q, v);
    d->pinocchio.M.diagonal() += armature_;
    pinocchio::cholesky::decompose(pinocchio_, d->pinocchio);
    d->Minv.setZero();
    pinocchio::cholesky::computeMinv(pinocchio_, d->pinocchio, d->Minv);
    d->u_drift = d->actuation->tau - d->pinocchio.nle;
    d->xout.noalias() = d->Minv * d->u_drift;
  }

  // Computing the cost value and residuals
  pinocchio::forwardKinematics(pinocchio_, d->pinocchio, q, v);
  pinocchio::updateFramePlacements(pinocchio_, d->pinocchio);
  costs_->calc(d->costs, x, u);
  d->cost = d->costs->cost;
}

void DifferentialActionModelFreeFwdDynamics::calcDiff(const boost::shared_ptr<DifferentialActionDataAbstract>& data,
                                                      const Eigen::Ref<const Eigen::VectorXd>& x,
                                                      const Eigen::Ref<const Eigen::VectorXd>& u, 
                                                      const bool& recalc) {
  assert(static_cast<std::size_t>(x.size()) == state_->get_nx() && "x has wrong dimension");
  assert(static_cast<std::size_t>(u.size()) == nu_ && "u has wrong dimension");

  const std::size_t& nv = state_->get_nv();
  const Eigen::VectorBlock<const Eigen::Ref<const Eigen::VectorXd>, Eigen::Dynamic> q = x.head(state_->get_nq());
  const Eigen::VectorBlock<const Eigen::Ref<const Eigen::VectorXd>, Eigen::Dynamic> v = x.tail(nv);

  DifferentialActionDataFreeFwdDynamics* d = static_cast<DifferentialActionDataFreeFwdDynamics*>(data.get());
  if (recalc) {
    calc(data, x, u);
    pinocchio::computeJointJacobians(pinocchio_, d->pinocchio, q);
  }

  actuation_->calcDiff(d->actuation, x, u, false);

  // Computing the dynamics derivatives
  if (with_armature_) {
    pinocchio::computeABADerivatives(pinocchio_, d->pinocchio, q, v, u);
    d->Fx.leftCols(nv) = d->pinocchio.ddq_dq;
    d->Fx.rightCols(nv) = d->pinocchio.ddq_dv;
<<<<<<< HEAD
    // d->Fx.leftCols(nv).noalias() += d->pinocchio.Minv * d->pinocchio.dtau_dq;
    // d->Fx.rightCols(nv).noalias() += d->pinocchio.Minv * d->pinocchio.dtau_dv;
    d->Fx += d->pinocchio.Minv * d->actuation->dtau_dx; 
    d->Fu.noalias() = d->pinocchio.Minv * d->actuation->dtau_du;
  } else {
    pinocchio::computeRNEADerivatives(pinocchio_, d->pinocchio, q, v, d->xout);
    d->Fx.leftCols(nv).noalias() = d->Minv * d->pinocchio.dtau_dq;
    d->Fx.leftCols(nv) *= -1.;
    d->Fx.rightCols(nv).noalias() = d->Minv * d->pinocchio.dtau_dv;
    d->Fx.rightCols(nv) *= -1.;
=======
    d->Fx += d->pinocchio.Minv * d->actuation->dtau_dx;
    d->Fu.noalias() = d->pinocchio.Minv * d->actuation->dtau_du;
  } else {
    pinocchio::computeRNEADerivatives(pinocchio_, d->pinocchio, q, v, d->xout);
    d->dtau_dx.leftCols(nv) = d->actuation->dtau_dx.leftCols(nv) - d->pinocchio.dtau_dq;
    d->dtau_dx.rightCols(nv) = d->actuation->dtau_dx.rightCols(nv) - d->pinocchio.dtau_dv;
    d->Fx.noalias() = d->Minv * d->dtau_dx;
>>>>>>> f75bb8aa
    d->Fu.noalias() = d->Minv * d->actuation->dtau_du;
  }

  // Computing the cost derivatives
  costs_->calcDiff(d->costs, x, u, false);
}

boost::shared_ptr<DifferentialActionDataAbstract> DifferentialActionModelFreeFwdDynamics::createData() {
  return boost::make_shared<DifferentialActionDataFreeFwdDynamics>(this);
}

pinocchio::Model& DifferentialActionModelFreeFwdDynamics::get_pinocchio() const { return pinocchio_; }

const boost::shared_ptr<ActuationModelAbstract>& DifferentialActionModelFreeFwdDynamics::get_actuation() const {
  return actuation_;
}

const boost::shared_ptr<CostModelSum>& DifferentialActionModelFreeFwdDynamics::get_costs() const { return costs_; }

const Eigen::VectorXd& DifferentialActionModelFreeFwdDynamics::get_armature() const { return armature_; }

void DifferentialActionModelFreeFwdDynamics::set_armature(const Eigen::VectorXd& armature) {
  assert(static_cast<std::size_t>(armature.size()) == state_->get_nv() &&
         "The armature dimension is wrong, we cannot set it.");
  if (static_cast<std::size_t>(armature.size()) != state_->get_nv()) {
    std::cout << "The armature dimension is wrong, we cannot set it." << std::endl;
  } else {
    armature_ = armature;
    with_armature_ = false;
  }
}

}  // namespace crocoddyl<|MERGE_RESOLUTION|>--- conflicted
+++ resolved
@@ -18,15 +18,9 @@
 
 namespace crocoddyl {
 
-<<<<<<< HEAD
-DifferentialActionModelFreeFwdDynamics::DifferentialActionModelFreeFwdDynamics(boost::shared_ptr<StateMultibody> state, 
-                                                                               boost::shared_ptr<ActuationModelAbstract> actuation,                                                                              
-                                                                               boost::shared_ptr<CostModelSum> costs)
-=======
 DifferentialActionModelFreeFwdDynamics::DifferentialActionModelFreeFwdDynamics(
     boost::shared_ptr<StateMultibody> state, boost::shared_ptr<ActuationModelAbstract> actuation,
     boost::shared_ptr<CostModelSum> costs)
->>>>>>> f75bb8aa
     : DifferentialActionModelAbstract(state, actuation->get_nu(), costs->get_nr()),
       actuation_(actuation),
       costs_(costs),
@@ -94,18 +88,6 @@
     pinocchio::computeABADerivatives(pinocchio_, d->pinocchio, q, v, u);
     d->Fx.leftCols(nv) = d->pinocchio.ddq_dq;
     d->Fx.rightCols(nv) = d->pinocchio.ddq_dv;
-<<<<<<< HEAD
-    // d->Fx.leftCols(nv).noalias() += d->pinocchio.Minv * d->pinocchio.dtau_dq;
-    // d->Fx.rightCols(nv).noalias() += d->pinocchio.Minv * d->pinocchio.dtau_dv;
-    d->Fx += d->pinocchio.Minv * d->actuation->dtau_dx; 
-    d->Fu.noalias() = d->pinocchio.Minv * d->actuation->dtau_du;
-  } else {
-    pinocchio::computeRNEADerivatives(pinocchio_, d->pinocchio, q, v, d->xout);
-    d->Fx.leftCols(nv).noalias() = d->Minv * d->pinocchio.dtau_dq;
-    d->Fx.leftCols(nv) *= -1.;
-    d->Fx.rightCols(nv).noalias() = d->Minv * d->pinocchio.dtau_dv;
-    d->Fx.rightCols(nv) *= -1.;
-=======
     d->Fx += d->pinocchio.Minv * d->actuation->dtau_dx;
     d->Fu.noalias() = d->pinocchio.Minv * d->actuation->dtau_du;
   } else {
@@ -113,7 +95,6 @@
     d->dtau_dx.leftCols(nv) = d->actuation->dtau_dx.leftCols(nv) - d->pinocchio.dtau_dq;
     d->dtau_dx.rightCols(nv) = d->actuation->dtau_dx.rightCols(nv) - d->pinocchio.dtau_dv;
     d->Fx.noalias() = d->Minv * d->dtau_dx;
->>>>>>> f75bb8aa
     d->Fu.noalias() = d->Minv * d->actuation->dtau_du;
   }
 
